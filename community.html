<!doctype html>
<html lang="en">
<<<<<<< HEAD
  <head>
    <meta charset="UTF-8" />
    <meta name="viewport" content="width=device-width, initial-scale=1.0" />
    <meta
      http-equiv="Content-Security-Policy"
      content="upgrade-insecure-requests"
    />
    <title>Community - HomeWatch</title>
    <link
      href="https://cdnjs.cloudflare.com/ajax/libs/font-awesome/6.0.0/css/all.min.css"
      rel="stylesheet"
    />
    <link href="css/style.css" rel="stylesheet" />
    <link href="css/community.css" rel="stylesheet" />
    <link href="css/comment-modal-fixes.css" rel="stylesheet" />
    <style>
      /* Additional styles for comments and interactions */
      .comment {
        border-bottom: 1px solid #eee;
        padding: 1rem 0;
        margin-bottom: 1rem;
      }

      .comment:last-child {
        border-bottom: none;
        margin-bottom: 0;
      }

      .comment-header {
        display: flex;
        align-items: center;
        margin-bottom: 0.5rem;
      }

      .comment-avatar {
        width: 32px;
        height: 32px;
        border-radius: 50%;
        background: linear-gradient(135deg, #667eea 0%, #764ba2 100%);
        display: flex;
        align-items: center;
        justify-content: center;
        color: white;
        font-weight: bold;
        font-size: 0.8rem;
        margin-right: 0.75rem;
      }

      .comment-meta {
        display: flex;
        flex-direction: column;
      }

      .comment-author {
        font-weight: 600;
        color: var(--text-primary);
        font-size: 0.9rem;
      }

      .comment-time {
        color: var(--text-secondary);
        font-size: 0.8rem;
      }

      .comment-content {
        margin-left: 2.5rem;
        color: var(--text-primary);
        line-height: 1.5;
      }

      .comment-form {
        margin-bottom: 2rem;
        padding: 1rem;
        background: #f8f9fa;
        border-radius: 8px;
      }

      .comment-form textarea {
        width: 100%;
        min-height: 80px;
        padding: 0.75rem;
        border: 1px solid #ddd;
        border-radius: 6px;
        resize: vertical;
        font-family: inherit;
        margin-bottom: 0.75rem;
      }

      .comment-form textarea:focus {
        outline: none;
        border-color: var(--primary-color);
        box-shadow: 0 0 0 2px rgba(102, 126, 234, 0.1);
      }

      .comments-list {
        max-height: 400px;
        overflow-y: auto;
      }

      .action-btn.liked {
        color: #e74c3c;
      }

      .action-btn.liked i {
        color: #e74c3c;
      }

      .post-actions {
        display: flex;
        gap: 1rem;
        align-items: center;
      }

      .action-btn {
        background: none;
        border: none;
        color: var(--text-secondary);
        cursor: pointer;
        padding: 0.5rem;
        border-radius: 6px;
        transition: all 0.2s ease;
        display: flex;
        align-items: center;
        gap: 0.5rem;
        font-size: 0.9rem;
      }

      .action-btn:hover {
        background: #f1f3f4;
        color: var(--text-primary);
      }

      .loading {
        text-align: center;
        padding: 2rem;
        color: var(--text-secondary);
      }

      .error {
        text-align: center;
        padding: 2rem;
        color: #e74c3c;
      }

      .no-posts {
        text-align: center;
        padding: 3rem 2rem;
        color: var(--text-secondary);
      }

      .no-posts h3 {
        margin: 1rem 0 0.5rem 0;
        color: var(--text-primary);
      }

      .no-posts p {
        margin-bottom: 2rem;
      }

      /* Notification styles */
      .notification {
        position: fixed;
        top: 20px;
        right: 20px;
        padding: 1rem 1.5rem;
        border-radius: 8px;
        color: white;
        font-weight: 500;
        z-index: 10000;
        transform: translateX(400px);
        transition: transform 0.3s ease;
        display: flex;
        align-items: center;
        gap: 0.5rem;
        box-shadow: 0 4px 12px rgba(0, 0, 0, 0.15);
      }

      .notification.show {
        transform: translateX(0);
      }

      .notification.success {
        background: #10b981;
      }

      .notification.error {
        background: #ef4444;
      }

      .notification.info {
        background: #3b82f6;
      }

      /* Loading skeleton styles */
      .post-skeleton {
        background: white;
        border-radius: 12px;
        padding: 1.5rem;
        margin-bottom: 1rem;
        box-shadow: 0 2px 8px rgba(0, 0, 0, 0.1);
      }

      .skeleton-header {
        display: flex;
        align-items: center;
        margin-bottom: 1rem;
      }

      .skeleton-avatar {
        width: 40px;
        height: 40px;
        border-radius: 50%;
        margin-right: 1rem;
      }

      .skeleton-text {
        height: 16px;
        border-radius: 4px;
        margin-bottom: 0.5rem;
      }

      .skeleton-text.short {
        width: 30%;
      }

      .skeleton-text.medium {
        width: 60%;
      }

      .skeleton-text.long {
        width: 90%;
      }

      .loading-skeleton {
        background: linear-gradient(
          90deg,
          #f0f0f0 25%,
          #e0e0e0 50%,
          #f0f0f0 75%
        );
        background-size: 200% 100%;
        animation: loading 1.5s infinite;
      }

      @keyframes loading {
        0% {
          background-position: 200% 0;
        }

        100% {
          background-position: -200% 0;
        }
      }

      /* Modal improvements */
      .modal {
        display: none;
        position: fixed;
        z-index: 1000;
        left: 0;
        top: 0;
        width: 100%;
        height: 100%;
        background-color: rgba(0, 0, 0, 0.5);
        backdrop-filter: blur(4px);
      }

      .modal-content {
        background-color: white;
        margin: 5% auto;
        padding: 2rem;
        border-radius: 12px;
        width: 90%;
        max-width: 600px;
        max-height: 80vh;
        overflow-y: auto;
        position: relative;
        box-shadow: 0 20px 40px rgba(0, 0, 0, 0.1);
      }

      .modal-content.large {
        max-width: 800px;
      }

      .close {
        position: absolute;
        right: 1rem;
        top: 1rem;
        font-size: 1.5rem;
        font-weight: bold;
        cursor: pointer;
        color: var(--text-secondary);
        transition: color 0.2s ease;
      }

      .close:hover {
        color: var(--text-primary);
      }

      /* Responsive improvements */
      @media (max-width: 768px) {
        .modal-content {
          margin: 10% auto;
          width: 95%;
          padding: 1.5rem;
        }

        .notification {
          right: 10px;
          left: 10px;
          transform: translateY(-100px);
        }

        .notification.show {
          transform: translateY(0);
        }
      }
    </style>
  </head>

  <body>
    <!-- Navigation -->
    <nav class="navbar">
      <div class="nav-container">
        <a href="index.html" style="text-decoration: none">
          <div class="nav-logo">
            <i class="fas fa-home"></i>
            <span>HomeWatch</span>
          </div>
        </a>

        <div class="nav-menu">
          <a href="dashboard.html" class="nav-link">Dashboard</a>
          <a href="community.html" class="nav-link active">Community</a>
          <a href="survey.html" class="nav-link">Surveys</a>
          <a href="resources.html" class="nav-link">Resources</a>
          <a href="profile.html" class="nav-link">Profile</a>
          <div class="auth-buttons">
            <button class="btn btn-outline" onclick="authManager.logout()">
              Logout
            </button>
          </div>
        </div>
      </div>
    </nav>

    <!-- Community Content -->
    <main class="community">
      <div class="container">
        <!-- Community Header -->
        <div class="community-header">
          <h1>Community Discussion</h1>
          <p>
            Join the conversation about Malaysia's affordable housing policies
          </p>
          <button class="btn btn-primary" onclick="showNewPostModal()">
            <i class="fas fa-plus"></i> New Post
          </button>
        </div>

        <!-- Content Area -->
        <div class="content-area">
          <!-- Sidebar -->
          <aside class="sidebar">
            <!-- Categories -->
            <div class="sidebar-section">
              <h3>Categories</h3>
              <div class="category-list">
                <button class="category-item active" data-category="all">
                  <i class="fas fa-home"></i> All Discussions
                </button>
                <button class="category-item" data-category="pr1ma">
                  <i class="fas fa-building"></i> PR1MA
                </button>
                <button class="category-item" data-category="myfirst">
                  <i class="fas fa-key"></i> MyFirst Home
                </button>
                <button class="category-item" data-category="ppr">
                  <i class="fas fa-users"></i> PPR Housing
                </button>
                <button class="category-item" data-category="rumawip">
                  <i class="fas fa-map-marker-alt"></i> RUMAWIP
                </button>
                <button class="category-item" data-category="ideas">
                  <i class="fas fa-lightbulb"></i> Policy Ideas
                </button>
                <button class="category-item" data-category="general">
                  <i class="fas fa-comments"></i> General
                </button>
              </div>
=======

<head>
  <meta charset="UTF-8">
  <meta name="viewport" content="width=device-width, initial-scale=1.0">
  <meta http-equiv="Content-Security-Policy" content="upgrade-insecure-requests">
  <title>Community - HomeWatch</title>
  <link href="https://cdnjs.cloudflare.com/ajax/libs/font-awesome/6.0.0/css/all.min.css" rel="stylesheet">
  <link href="css/style.css" rel="stylesheet">
  <link href="css/community.css" rel="stylesheet">
  <link href="css/comment-modal-fixes.css" rel="stylesheet">
  <style>
    /* Additional styles for comments and interactions */
    .comment {
      border-bottom: 1px solid #eee;
      padding: 1rem 0;
      margin-bottom: 1rem;
    }

    .comment:last-child {
      border-bottom: none;
      margin-bottom: 0;
    }

    .comment-header {
      display: flex;
      align-items: center;
      margin-bottom: 0.5rem;
    }

    .comment-avatar {
      width: 32px;
      height: 32px;
      border-radius: 50%;
      background: linear-gradient(135deg, #667eea 0%, #764ba2 100%);
      display: flex;
      align-items: center;
      justify-content: center;
      color: white;
      font-weight: bold;
      font-size: 0.8rem;
      margin-right: 0.75rem;
    }

    .comment-meta {
      display: flex;
      flex-direction: column;
    }

    .comment-author {
      font-weight: 600;
      color: var(--text-primary);
      font-size: 0.9rem;
    }

    .comment-time {
      color: var(--text-secondary);
      font-size: 0.8rem;
    }

    .comment-content {
      margin-left: 2.5rem;
      color: var(--text-primary);
      line-height: 1.5;
    }

    .comment-form {
      margin-bottom: 2rem;
      padding: 1rem;
      background: #f8f9fa;
      border-radius: 8px;
    }

    .comment-form textarea {
      width: 100%;
      min-height: 80px;
      padding: 0.75rem;
      border: 1px solid #ddd;
      border-radius: 6px;
      resize: vertical;
      font-family: inherit;
      margin-bottom: 0.75rem;
    }

    .comment-form textarea:focus {
      outline: none;
      border-color: var(--primary-color);
      box-shadow: 0 0 0 2px rgba(102, 126, 234, 0.1);
    }

    .comments-list {
      max-height: 400px;
      overflow-y: auto;
    }

    .action-btn.liked {
      color: #e74c3c;
    }

    .action-btn.liked i {
      color: #e74c3c;
    }

    .post-actions {
      display: flex;
      gap: 1rem;
      align-items: center;
    }

    .action-btn {
      background: none;
      border: none;
      color: var(--text-secondary);
      cursor: pointer;
      padding: 0.5rem;
      border-radius: 6px;
      transition: all 0.2s ease;
      display: flex;
      align-items: center;
      gap: 0.5rem;
      font-size: 0.9rem;
    }

    .action-btn:hover {
      background: #f1f3f4;
      color: var(--text-primary);
    }

    .loading {
      text-align: center;
      padding: 2rem;
      color: var(--text-secondary);
    }

    .error {
      text-align: center;
      padding: 2rem;
      color: #e74c3c;
    }

    .no-posts {
      text-align: center;
      padding: 3rem 2rem;
      color: var(--text-secondary);
    }

    .no-posts h3 {
      margin: 1rem 0 0.5rem 0;
      color: var(--text-primary);
    }

    .no-posts p {
      margin-bottom: 2rem;
    }

    /* Notification styles */
    .notification {
      position: fixed;
      top: 20px;
      right: 20px;
      padding: 1rem 1.5rem;
      border-radius: 8px;
      color: white;
      font-weight: 500;
      z-index: 10000;
      transform: translateX(400px);
      transition: transform 0.3s ease;
      display: flex;
      align-items: center;
      gap: 0.5rem;
      box-shadow: 0 4px 12px rgba(0, 0, 0, 0.15);
    }

    .notification.show {
      transform: translateX(0);
    }

    .notification.success {
      background: #10b981;
    }

    .notification.error {
      background: #ef4444;
    }

    .notification.info {
      background: #3b82f6;
    }

    /* Loading skeleton styles */
    .post-skeleton {
      background: white;
      border-radius: 12px;
      padding: 1.5rem;
      margin-bottom: 1rem;
      box-shadow: 0 2px 8px rgba(0, 0, 0, 0.1);
    }

    .skeleton-header {
      display: flex;
      align-items: center;
      margin-bottom: 1rem;
    }

    .skeleton-avatar {
      width: 40px;
      height: 40px;
      border-radius: 50%;
      margin-right: 1rem;
    }

    .skeleton-text {
      height: 16px;
      border-radius: 4px;
      margin-bottom: 0.5rem;
    }

    .skeleton-text.short {
      width: 30%;
    }

    .skeleton-text.medium {
      width: 60%;
    }

    .skeleton-text.long {
      width: 90%;
    }

    .loading-skeleton {
      background: linear-gradient(90deg, #f0f0f0 25%, #e0e0e0 50%, #f0f0f0 75%);
      background-size: 200% 100%;
      animation: loading 1.5s infinite;
    }

    @keyframes loading {
      0% {
        background-position: 200% 0;
      }

      100% {
        background-position: -200% 0;
      }
    }

    /* Modal improvements */
    .modal {
      display: none;
      position: fixed;
      z-index: 1000;
      left: 0;
      top: 0;
      width: 100%;
      height: 100%;
      background-color: rgba(0, 0, 0, 0.5);
      backdrop-filter: blur(4px);
    }

    .modal-content {
      background-color: white;
      margin: 5% auto;
      padding: 2rem;
      border-radius: 12px;
      width: 90%;
      max-width: 600px;
      max-height: 80vh;
      overflow-y: auto;
      position: relative;
      box-shadow: 0 20px 40px rgba(0, 0, 0, 0.1);
    }

    .modal-content.large {
      max-width: 800px;
    }

    .close {
      position: absolute;
      right: 1rem;
      top: 1rem;
      font-size: 1.5rem;
      font-weight: bold;
      cursor: pointer;
      color: var(--text-secondary);
      transition: color 0.2s ease;
    }

    .close:hover {
      color: var(--text-primary);
    }

    /* Responsive improvements */
    @media (max-width: 768px) {
      .modal-content {
        margin: 10% auto;
        width: 95%;
        padding: 1.5rem;
      }

      .notification {
        right: 10px;
        left: 10px;
        transform: translateY(-100px);
      }

      .notification.show {
        transform: translateY(0);
      }
    }
  </style>
</head>

<body>
  <!-- Navigation -->
  <nav class="navbar">
    <div class="nav-container">
      <a href="index.html" style="text-decoration: none;">
        <div class="nav-logo">
          <i class="fas fa-home"></i>
          <span>HomeWatch</span>
        </div>
      </a>

      <div class="nav-menu">
        <a href="dashboard.html" class="nav-link">Dashboard</a>
        <a href="community.html" class="nav-link active">Community</a>
        <a href="survey.html" class="nav-link">Surveys</a>
        <a href="resources.html" class="nav-link">Resources</a>
        <a href="profile.html" class="nav-link">Profile</a>
        <div class="auth-buttons">
          <button class="btn btn-outline" onclick="authManager.logout()">Logout</button>
        </div>
      </div>
    </div>
  </nav>

  <!-- Community Content -->
  <main class="community">
    <div class="container">
      <!-- Community Header -->
      <div class="community-header">
        <h1>Community Discussion</h1>
        <p>Join the conversation about Malaysia's affordable housing policies</p>
        <button class="btn btn-primary" onclick="showNewPostModal()">
          <i class="fas fa-plus"></i> New Post
        </button>
      </div>

      <!-- Content Area -->
      <div class="content-area">
        <!-- Sidebar -->
        <aside class="sidebar">
          <!-- Categories -->
          <div class="sidebar-section">
            <h3>Categories</h3>
            <div class="category-list">
              <button class="category-item active" data-category="all">
                <i class="fas fa-home"></i> All Discussions
              </button>
              <button class="category-item" data-category="pr1ma">
                <i class="fas fa-building"></i> PR1MA
              </button>
              <button class="category-item" data-category="myfirst">
                <i class="fas fa-key"></i> MyFirst Home
              </button>
              <button class="category-item" data-category="ppr">
                <i class="fas fa-users"></i> PPR Housing
              </button>
              <button class="category-item" data-category="rumawip">
                <i class="fas fa-map-marker-alt"></i> RUMAWIP
              </button>
              <button class="category-item" data-category="ideas">
                <i class="fas fa-lightbulb"></i> Policy Ideas
              </button>
              <button class="category-item" data-category="general">
                <i class="fas fa-comments"></i> General
              </button>
>>>>>>> 4d1215ac
            </div>
          </div>

<<<<<<< HEAD
            <!-- Community Stats -->
            <!-- <div class="sidebar-section">
=======
          <!-- Community Stats -->
          <!-- <div class="sidebar-section">
>>>>>>> 4d1215ac
                        <h3>Community Stats</h3>
                        <div class="stats-grid">
                            <div class="stat-item">
                                <div class="stat-number" id="totalPosts">-</div>
                                <div class="stat-label">Total Posts</div>
                            </div>
                            <div class="stat-item">
                                <div class="stat-number" id="activeUsers">-</div>
                                <div class="stat-label">Active Users</div>
                            </div>
                            <div class="stat-item">
                                <div class="stat-number" id="totalComments">-</div>
                                <div class="stat-label">Comments</div>
                            </div>
                        </div>
                    </div> -->
<<<<<<< HEAD
          </aside>

          <!-- Main Content -->
          <div class="main-content">
            <!-- Filter and Sort -->
            <div class="content-controls">
              <div class="filters">
                <button class="filter-btn active" data-filter="recent">
                  <i class="fas fa-clock"></i> Recent
                </button>
                <button class="filter-btn" data-filter="popular">
                  <i class="fas fa-heart"></i> Popular
                </button>
                <button class="filter-btn" data-filter="trending">
                  <i class="fas fa-fire"></i> Trending
                </button>
              </div>
              <div class="search-box">
                <input
                  type="text"
                  placeholder="Search discussions..."
                  id="searchInput"
                />
                <i class="fas fa-search"></i>
              </div>
            </div>

            <!-- Discussion Feed -->
            <div class="discussion-feed" id="discussionFeed">
              <!-- Posts will be loaded here -->
              <div class="loading">Loading discussions...</div>
            </div>

            <!-- Load More -->
            <div class="load-more">
              <button class="btn btn-outline" onclick="loadMorePosts()">
                <i class="fas fa-plus-circle"></i> Load More Posts
              </button>
            </div>
          </div>
        </div>
      </div>
    </main>

    <!-- New Post Modal -->
    <div id="newPostModal" class="modal">
      <div class="modal-content large">
        <span class="close" onclick="closeModal('newPostModal')">&times;</span>
        <h2><i class="fas fa-edit"></i> Create New Post</h2>
        <form id="newPostForm">
          <div class="form-group">
            <label for="postTitle">
              <i class="fas fa-heading"></i> Title
            </label>
            <input
              type="text"
              id="postTitle"
              placeholder="What's your housing topic?"
              required
              maxlength="200"
            />
            <small class="form-help"
              >Choose a clear, descriptive title for your post</small
            >
          </div>
          <div class="form-group">
            <label for="postCategory">
              <i class="fas fa-tag"></i> Category
            </label>
            <select id="postCategory" required>
              <option value="">Select a category</option>
              <option value="pr1ma">PR1MA</option>
              <option value="myfirst">MyFirst Home</option>
              <option value="ppr">PPR Housing</option>
              <option value="rumawip">RUMAWIP</option>
              <option value="ideas">Policy Ideas</option>
              <option value="general">General Discussion</option>
            </select>
            <small class="form-help"
              >Choose the most relevant category for your post</small
            >
          </div>
          <div class="form-group">
            <label for="postContent">
              <i class="fas fa-align-left"></i> Content
            </label>
            <textarea
              id="postContent"
              rows="8"
              placeholder="Share your thoughts, experiences, or questions about affordable housing in Malaysia..."
              required
              maxlength="2000"
            ></textarea>
            <small class="form-help"
              >Be detailed and helpful. Your experience could help
              others!</small
            >
          </div>
          <div class="form-actions">
            <button
              type="button"
              class="btn btn-outline"
              onclick="closeModal('newPostModal')"
            >
              <i class="fas fa-times"></i> Cancel
            </button>
            <button type="submit" class="btn btn-primary">
              <i class="fas fa-paper-plane"></i> Post Discussion
            </button>
          </div>
        </form>
      </div>
    </div>

    <!-- Make sure this modal exists in your community.html -->
    <!-- Updated Post Detail Modal -->
    <div id="postDetailModal" class="modal">
      <div class="modal-content large">
        <span
          class="close"
          onclick="closeModal('postDetailModal')"
          title="Close"
          >&times;</span
        >
        <div id="postDetailContent">
          <!-- Post detail will be loaded here -->
          <div class="loading">Loading post details...</div>
        </div>
      </div>
    </div>

    <!-- Utility Functions -->
    <script>
      // Modal utility functions
      function closeModal(modalId) {
        const modal = document.getElementById(modalId);
        if (modal) {
          modal.style.display = "none";
          document.body.style.overflow = "auto";
        }
      }

      // Close modal when clicking outside
      window.onclick = function (event) {
        const modals = document.querySelectorAll(".modal");
        modals.forEach((modal) => {
          if (event.target === modal) {
            modal.style.display = "none";
            document.body.style.overflow = "auto";
          }
        });
      };

      // Close modal with Escape key
      document.addEventListener("keydown", function (event) {
        if (event.key === "Escape") {
          const openModal = document.querySelector('.modal[style*="block"]');
          if (openModal) {
            openModal.style.display = "none";
            document.body.style.overflow = "auto";
          }
        }
      });

      // Form validation helpers
      function validateForm(formId) {
        const form = document.getElementById(formId);
        const inputs = form.querySelectorAll(
          "input[required], textarea[required], select[required]",
        );
        let isValid = true;

        inputs.forEach((input) => {
          if (!input.value.trim()) {
            input.classList.add("error");
            isValid = false;
          } else {
            input.classList.remove("error");
          }
        });

        return isValid;
      }

      // Character counter for textareas
      document.addEventListener("DOMContentLoaded", function () {
        const textareas = document.querySelectorAll("textarea[maxlength]");
        textareas.forEach((textarea) => {
          const maxLength = textarea.getAttribute("maxlength");
          const counter = document.createElement("div");
          counter.className = "char-counter";
          counter.style.cssText =
            "text-align: right; font-size: 0.8rem; color: var(--text-secondary); margin-top: 0.25rem;";

          function updateCounter() {
            const remaining = maxLength - textarea.value.length;
            counter.textContent = `${remaining} characters remaining`;
            counter.style.color =
              remaining < 50 ? "#e74c3c" : "var(--text-secondary)";
          }

          textarea.addEventListener("input", updateCounter);
          textarea.parentNode.appendChild(counter);
          updateCounter();
        });
      });
    </script>

    <!-- Scripts -->
    <script src="js/config.js"></script>
    <script src="js/utils.js"></script>
    <script src="js/api-service.js"></script>
    <script type="module" src="js/firebase-config.js"></script>
    <script type="module" src="js/auth.js"></script>
    <script type="module" src="js/community.js"></script>
    <script type="module" src="js/main.js"></script>
    <script>
      function showPostDetail(postId) {
        // Load post detail in modal
        const modal = document.getElementById("postDetailModal");
        const content = document.getElementById("postDetailContent");

        // Show loading
        content.innerHTML = '<div class="loading">Loading post...</div>';
        modal.style.display = "block";
        document.body.style.overflow = "hidden";

        // Simulate loading post detail
        setTimeout(() => {
          content.innerHTML = `
=======
        </aside>

        <!-- Main Content -->
        <div class="main-content">
          <!-- Filter and Sort -->
          <div class="content-controls">
            <div class="filters">
              <button class="filter-btn active" data-filter="recent">
                <i class="fas fa-clock"></i> Recent
              </button>
              <button class="filter-btn" data-filter="popular">
                <i class="fas fa-heart"></i> Popular
              </button>
              <button class="filter-btn" data-filter="trending">
                <i class="fas fa-fire"></i> Trending
              </button>
            </div>
            <div class="search-box">
              <input type="text" placeholder="Search discussions..." id="searchInput">
              <i class="fas fa-search"></i>
            </div>
          </div>

          <!-- Discussion Feed -->
          <div class="discussion-feed" id="discussionFeed">
            <!-- Posts will be loaded here -->
            <div class="loading">Loading discussions...</div>
          </div>

          <!-- Load More -->
          <div class="load-more">
            <button class="btn btn-outline" onclick="loadMorePosts()">
              <i class="fas fa-plus-circle"></i> Load More Posts
            </button>
          </div>
        </div>
      </div>
    </div>
  </main>

  <!-- New Post Modal -->
  <div id="newPostModal" class="modal">
    <div class="modal-content large">
      <span class="close" onclick="closeModal('newPostModal')">&times;</span>
      <h2><i class="fas fa-edit"></i> Create New Post</h2>
      <form id="newPostForm">
        <div class="form-group">
          <label for="postTitle">
            <i class="fas fa-heading"></i> Title
          </label>
          <input type="text" id="postTitle" placeholder="What's your housing topic?" required maxlength="200">
          <small class="form-help">Choose a clear, descriptive title for your post</small>
        </div>
        <div class="form-group">
          <label for="postCategory">
            <i class="fas fa-tag"></i> Category
          </label>
          <select id="postCategory" required>
            <option value="">Select a category</option>
            <option value="pr1ma">PR1MA</option>
            <option value="myfirst">MyFirst Home</option>
            <option value="ppr">PPR Housing</option>
            <option value="rumawip">RUMAWIP</option>
            <option value="ideas">Policy Ideas</option>
            <option value="general">General Discussion</option>
          </select>
          <small class="form-help">Choose the most relevant category for your post</small>
        </div>
        <div class="form-group">
          <label for="postContent">
            <i class="fas fa-align-left"></i> Content
          </label>
          <textarea id="postContent" rows="8"
            placeholder="Share your thoughts, experiences, or questions about affordable housing in Malaysia..."
            required maxlength="2000"></textarea>
          <small class="form-help">Be detailed and helpful. Your experience could help others!</small>
        </div>
        <div class="form-actions">
          <button type="button" class="btn btn-outline" onclick="closeModal('newPostModal')">
            <i class="fas fa-times"></i> Cancel
          </button>
          <button type="submit" class="btn btn-primary">
            <i class="fas fa-paper-plane"></i> Post Discussion
          </button>
        </div>
      </form>
    </div>
  </div>

  <!-- Make sure this modal exists in your community.html -->
  <!-- Updated Post Detail Modal -->
  <div id="postDetailModal" class="modal">
    <div class="modal-content large">
      <span class="close" onclick="closeModal('postDetailModal')" title="Close">&times;</span>
      <div id="postDetailContent">
        <!-- Post detail will be loaded here -->
        <div class="loading">Loading post details...</div>
      </div>
    </div>
  </div>

  <!-- Utility Functions -->
  <script>
    // Modal utility functions
    function closeModal(modalId) {
      const modal = document.getElementById(modalId);
      if (modal) {
        modal.style.display = 'none';
        document.body.style.overflow = 'auto';
      }
    }

    // Close modal when clicking outside
    window.onclick = function (event) {
      const modals = document.querySelectorAll('.modal');
      modals.forEach(modal => {
        if (event.target === modal) {
          modal.style.display = 'none';
          document.body.style.overflow = 'auto';
        }
      });
    }

    // Close modal with Escape key
    document.addEventListener('keydown', function (event) {
      if (event.key === 'Escape') {
        const openModal = document.querySelector('.modal[style*="block"]');
        if (openModal) {
          openModal.style.display = 'none';
          document.body.style.overflow = 'auto';
        }
      }
    });

    // Form validation helpers
    function validateForm(formId) {
      const form = document.getElementById(formId);
      const inputs = form.querySelectorAll('input[required], textarea[required], select[required]');
      let isValid = true;

      inputs.forEach(input => {
        if (!input.value.trim()) {
          input.classList.add('error');
          isValid = false;
        } else {
          input.classList.remove('error');
        }
      });

      return isValid;
    }

    // Character counter for textareas
    document.addEventListener('DOMContentLoaded', function () {
      const textareas = document.querySelectorAll('textarea[maxlength]');
      textareas.forEach(textarea => {
        const maxLength = textarea.getAttribute('maxlength');
        const counter = document.createElement('div');
        counter.className = 'char-counter';
        counter.style.cssText = 'text-align: right; font-size: 0.8rem; color: var(--text-secondary); margin-top: 0.25rem;';

        function updateCounter() {
          const remaining = maxLength - textarea.value.length;
          counter.textContent = `${remaining} characters remaining`;
          counter.style.color = remaining < 50 ? '#e74c3c' : 'var(--text-secondary)';
        }

        textarea.addEventListener('input', updateCounter);
        textarea.parentNode.appendChild(counter);
        updateCounter();
      });
    });
  </script>

  <!-- Scripts -->
  <script src="js/config.js"></script>
  <script src="js/utils.js"></script>
  <script src="js/api-service.js"></script>
  <script type="module" src="js/firebase-config.js"></script>
  <script type="module" src="js/auth.js"></script>
  <script type="module" src="js/community.js"></script>
  <script type="module" src="js/main.js"></script>
  <script type="module" src="js/comment-fixes.js"></script>
  <script>
    function showPostDetail(postId) {
      // Load post detail in modal
      const modal = document.getElementById('postDetailModal');
      const content = document.getElementById('postDetailContent');

      // Show loading
      content.innerHTML = '<div class="loading">Loading post...</div>';
      modal.style.display = 'block';
      document.body.style.overflow = 'hidden';

      // Simulate loading post detail
      setTimeout(() => {
        content.innerHTML = `
>>>>>>> 4d1215ac
            <div class="post-detail">
                <div class="post-header">
                    <div class="post-meta">
                        <div class="post-avatar">SA</div>
                        <div class="post-author-info">
                            <span class="post-author">Sarah Ahmad</span>
                            <span class="post-time">2 hours ago</span>
                        </div>
                    </div>
                    <span class="post-category">PR1MA</span>
                </div>
                <div class="post-content mb-4">
                    <h2 class="text-xl font-bold mb-3">PR1MA Application Process - Tips and Experience</h2>
                    <p class="mb-3">Just completed my PR1MA application successfully! Here are some tips that might help others going through the process...</p>
                    <p>First, make sure you have all the required documents ready before starting the online application...</p>
                </div>
                <div class="post-actions border-t border-b py-3 mb-4">
                    <button class="action-btn">
                        <i class="fas fa-heart"></i> 24
                    </button>
                    <button class="action-btn">
                        <i class="fas fa-comment"></i> 8
                    </button>
                    <button class="action-btn">
                        <i class="fas fa-share"></i> Share
                    </button>
                </div>
                <div class="comments-section">
                    <h3 class="text-lg font-semibold mb-3">Comments (8)</h3>
                    <div class="comment-form">
                        <textarea placeholder="Add a comment..." class="w-full p-3 border rounded-lg mb-2"></textarea>
                        <div class="flex justify-end">
                            <button class="btn btn-primary">Post Comment</button>
                        </div>
                    </div>
                    <div class="comments-list mt-4">
                        <div class="comment">
                            <div class="comment-header">
                                <div class="comment-avatar">JL</div>
                                <div class="comment-meta">
                                    <span class="comment-author">Jennifer Lee</span>
                                    <span class="comment-time">1 hour ago</span>
                                </div>
                            </div>
                            <div class="comment-content">
                                Thank you for sharing these tips! I'm about to start my application process.
                            </div>
                        </div>
                        <div class="comment">
                            <div class="comment-header">
                                <div class="comment-avatar">AR</div>
                                <div class="comment-meta">
                                    <span class="comment-author">Ahmad Rahman</span>
                                    <span class="comment-time">45 minutes ago</span>
                                </div>
                            </div>
                            <div class="comment-content">
                                Did you face any issues with document verification? That part was challenging for me.
                            </div>
                        </div>
                    </div>
                </div>
            </div>
        `;
<<<<<<< HEAD
        }, 1000);
      }
    </script>
    <!-- Add this script section before the closing body tag -->
    <script>
      // Enhanced modal management
      function closeModal(modalId) {
        const modal = document.getElementById(modalId);
        if (modal) {
          modal.classList.remove("show");
          setTimeout(() => {
            modal.style.display = "none";
            document.body.style.overflow = "auto";
          }, 300);
        }
      }

      // Improved click outside to close
      window.onclick = function (event) {
        const modals = document.querySelectorAll(".modal");
        modals.forEach((modal) => {
          if (event.target === modal) {
            const modalId = modal.id;
            closeModal(modalId);
          }
        });
      };

      // Enhanced escape key handling
      document.addEventListener("keydown", function (event) {
        if (event.key === "Escape") {
          const openModal = document.querySelector(".modal.show");
          if (openModal) {
            closeModal(openModal.id);
          }
        }
      });

      // Prevent modal content clicks from closing modal
      document.addEventListener("click", function (event) {
        if (event.target.closest(".modal-content")) {
          event.stopPropagation();
        }
      });
    </script>
  </body>
=======
      }, 1000);
    }
  </script>
  <!-- Add this script section before the closing body tag -->
  <script>
    // Enhanced modal management
    function closeModal(modalId) {
      const modal = document.getElementById(modalId);
      if (modal) {
        modal.classList.remove('show');
        setTimeout(() => {
          modal.style.display = 'none';
          document.body.style.overflow = 'auto';
        }, 300);
      }
    }

    // Improved click outside to close
    window.onclick = function (event) {
      const modals = document.querySelectorAll('.modal');
      modals.forEach(modal => {
        if (event.target === modal) {
          const modalId = modal.id;
          closeModal(modalId);
        }
      });
    }

    // Enhanced escape key handling
    document.addEventListener('keydown', function (event) {
      if (event.key === 'Escape') {
        const openModal = document.querySelector('.modal.show');
        if (openModal) {
          closeModal(openModal.id);
        }
      }
    });

    // Prevent modal content clicks from closing modal
    document.addEventListener('click', function (event) {
      if (event.target.closest('.modal-content')) {
        event.stopPropagation();
      }
    });
  </script>
</body>

>>>>>>> 4d1215ac
</html><|MERGE_RESOLUTION|>--- conflicted
+++ resolved
@@ -1,6 +1,5 @@
 <!doctype html>
 <html lang="en">
-<<<<<<< HEAD
   <head>
     <meta charset="UTF-8" />
     <meta name="viewport" content="width=device-width, initial-scale=1.0" />
@@ -391,393 +390,11 @@
                   <i class="fas fa-comments"></i> General
                 </button>
               </div>
-=======
-
-<head>
-  <meta charset="UTF-8">
-  <meta name="viewport" content="width=device-width, initial-scale=1.0">
-  <meta http-equiv="Content-Security-Policy" content="upgrade-insecure-requests">
-  <title>Community - HomeWatch</title>
-  <link href="https://cdnjs.cloudflare.com/ajax/libs/font-awesome/6.0.0/css/all.min.css" rel="stylesheet">
-  <link href="css/style.css" rel="stylesheet">
-  <link href="css/community.css" rel="stylesheet">
-  <link href="css/comment-modal-fixes.css" rel="stylesheet">
-  <style>
-    /* Additional styles for comments and interactions */
-    .comment {
-      border-bottom: 1px solid #eee;
-      padding: 1rem 0;
-      margin-bottom: 1rem;
-    }
-
-    .comment:last-child {
-      border-bottom: none;
-      margin-bottom: 0;
-    }
-
-    .comment-header {
-      display: flex;
-      align-items: center;
-      margin-bottom: 0.5rem;
-    }
-
-    .comment-avatar {
-      width: 32px;
-      height: 32px;
-      border-radius: 50%;
-      background: linear-gradient(135deg, #667eea 0%, #764ba2 100%);
-      display: flex;
-      align-items: center;
-      justify-content: center;
-      color: white;
-      font-weight: bold;
-      font-size: 0.8rem;
-      margin-right: 0.75rem;
-    }
-
-    .comment-meta {
-      display: flex;
-      flex-direction: column;
-    }
-
-    .comment-author {
-      font-weight: 600;
-      color: var(--text-primary);
-      font-size: 0.9rem;
-    }
-
-    .comment-time {
-      color: var(--text-secondary);
-      font-size: 0.8rem;
-    }
-
-    .comment-content {
-      margin-left: 2.5rem;
-      color: var(--text-primary);
-      line-height: 1.5;
-    }
-
-    .comment-form {
-      margin-bottom: 2rem;
-      padding: 1rem;
-      background: #f8f9fa;
-      border-radius: 8px;
-    }
-
-    .comment-form textarea {
-      width: 100%;
-      min-height: 80px;
-      padding: 0.75rem;
-      border: 1px solid #ddd;
-      border-radius: 6px;
-      resize: vertical;
-      font-family: inherit;
-      margin-bottom: 0.75rem;
-    }
-
-    .comment-form textarea:focus {
-      outline: none;
-      border-color: var(--primary-color);
-      box-shadow: 0 0 0 2px rgba(102, 126, 234, 0.1);
-    }
-
-    .comments-list {
-      max-height: 400px;
-      overflow-y: auto;
-    }
-
-    .action-btn.liked {
-      color: #e74c3c;
-    }
-
-    .action-btn.liked i {
-      color: #e74c3c;
-    }
-
-    .post-actions {
-      display: flex;
-      gap: 1rem;
-      align-items: center;
-    }
-
-    .action-btn {
-      background: none;
-      border: none;
-      color: var(--text-secondary);
-      cursor: pointer;
-      padding: 0.5rem;
-      border-radius: 6px;
-      transition: all 0.2s ease;
-      display: flex;
-      align-items: center;
-      gap: 0.5rem;
-      font-size: 0.9rem;
-    }
-
-    .action-btn:hover {
-      background: #f1f3f4;
-      color: var(--text-primary);
-    }
-
-    .loading {
-      text-align: center;
-      padding: 2rem;
-      color: var(--text-secondary);
-    }
-
-    .error {
-      text-align: center;
-      padding: 2rem;
-      color: #e74c3c;
-    }
-
-    .no-posts {
-      text-align: center;
-      padding: 3rem 2rem;
-      color: var(--text-secondary);
-    }
-
-    .no-posts h3 {
-      margin: 1rem 0 0.5rem 0;
-      color: var(--text-primary);
-    }
-
-    .no-posts p {
-      margin-bottom: 2rem;
-    }
-
-    /* Notification styles */
-    .notification {
-      position: fixed;
-      top: 20px;
-      right: 20px;
-      padding: 1rem 1.5rem;
-      border-radius: 8px;
-      color: white;
-      font-weight: 500;
-      z-index: 10000;
-      transform: translateX(400px);
-      transition: transform 0.3s ease;
-      display: flex;
-      align-items: center;
-      gap: 0.5rem;
-      box-shadow: 0 4px 12px rgba(0, 0, 0, 0.15);
-    }
-
-    .notification.show {
-      transform: translateX(0);
-    }
-
-    .notification.success {
-      background: #10b981;
-    }
-
-    .notification.error {
-      background: #ef4444;
-    }
-
-    .notification.info {
-      background: #3b82f6;
-    }
-
-    /* Loading skeleton styles */
-    .post-skeleton {
-      background: white;
-      border-radius: 12px;
-      padding: 1.5rem;
-      margin-bottom: 1rem;
-      box-shadow: 0 2px 8px rgba(0, 0, 0, 0.1);
-    }
-
-    .skeleton-header {
-      display: flex;
-      align-items: center;
-      margin-bottom: 1rem;
-    }
-
-    .skeleton-avatar {
-      width: 40px;
-      height: 40px;
-      border-radius: 50%;
-      margin-right: 1rem;
-    }
-
-    .skeleton-text {
-      height: 16px;
-      border-radius: 4px;
-      margin-bottom: 0.5rem;
-    }
-
-    .skeleton-text.short {
-      width: 30%;
-    }
-
-    .skeleton-text.medium {
-      width: 60%;
-    }
-
-    .skeleton-text.long {
-      width: 90%;
-    }
-
-    .loading-skeleton {
-      background: linear-gradient(90deg, #f0f0f0 25%, #e0e0e0 50%, #f0f0f0 75%);
-      background-size: 200% 100%;
-      animation: loading 1.5s infinite;
-    }
-
-    @keyframes loading {
-      0% {
-        background-position: 200% 0;
-      }
-
-      100% {
-        background-position: -200% 0;
-      }
-    }
-
-    /* Modal improvements */
-    .modal {
-      display: none;
-      position: fixed;
-      z-index: 1000;
-      left: 0;
-      top: 0;
-      width: 100%;
-      height: 100%;
-      background-color: rgba(0, 0, 0, 0.5);
-      backdrop-filter: blur(4px);
-    }
-
-    .modal-content {
-      background-color: white;
-      margin: 5% auto;
-      padding: 2rem;
-      border-radius: 12px;
-      width: 90%;
-      max-width: 600px;
-      max-height: 80vh;
-      overflow-y: auto;
-      position: relative;
-      box-shadow: 0 20px 40px rgba(0, 0, 0, 0.1);
-    }
-
-    .modal-content.large {
-      max-width: 800px;
-    }
-
-    .close {
-      position: absolute;
-      right: 1rem;
-      top: 1rem;
-      font-size: 1.5rem;
-      font-weight: bold;
-      cursor: pointer;
-      color: var(--text-secondary);
-      transition: color 0.2s ease;
-    }
-
-    .close:hover {
-      color: var(--text-primary);
-    }
-
-    /* Responsive improvements */
-    @media (max-width: 768px) {
-      .modal-content {
-        margin: 10% auto;
-        width: 95%;
-        padding: 1.5rem;
-      }
-
-      .notification {
-        right: 10px;
-        left: 10px;
-        transform: translateY(-100px);
-      }
-
-      .notification.show {
-        transform: translateY(0);
-      }
-    }
-  </style>
-</head>
-
-<body>
-  <!-- Navigation -->
-  <nav class="navbar">
-    <div class="nav-container">
-      <a href="index.html" style="text-decoration: none;">
-        <div class="nav-logo">
-          <i class="fas fa-home"></i>
-          <span>HomeWatch</span>
-        </div>
-      </a>
-
-      <div class="nav-menu">
-        <a href="dashboard.html" class="nav-link">Dashboard</a>
-        <a href="community.html" class="nav-link active">Community</a>
-        <a href="survey.html" class="nav-link">Surveys</a>
-        <a href="resources.html" class="nav-link">Resources</a>
-        <a href="profile.html" class="nav-link">Profile</a>
-        <div class="auth-buttons">
-          <button class="btn btn-outline" onclick="authManager.logout()">Logout</button>
-        </div>
-      </div>
-    </div>
-  </nav>
-
-  <!-- Community Content -->
-  <main class="community">
-    <div class="container">
-      <!-- Community Header -->
-      <div class="community-header">
-        <h1>Community Discussion</h1>
-        <p>Join the conversation about Malaysia's affordable housing policies</p>
-        <button class="btn btn-primary" onclick="showNewPostModal()">
-          <i class="fas fa-plus"></i> New Post
-        </button>
-      </div>
-
-      <!-- Content Area -->
-      <div class="content-area">
-        <!-- Sidebar -->
-        <aside class="sidebar">
-          <!-- Categories -->
-          <div class="sidebar-section">
-            <h3>Categories</h3>
-            <div class="category-list">
-              <button class="category-item active" data-category="all">
-                <i class="fas fa-home"></i> All Discussions
-              </button>
-              <button class="category-item" data-category="pr1ma">
-                <i class="fas fa-building"></i> PR1MA
-              </button>
-              <button class="category-item" data-category="myfirst">
-                <i class="fas fa-key"></i> MyFirst Home
-              </button>
-              <button class="category-item" data-category="ppr">
-                <i class="fas fa-users"></i> PPR Housing
-              </button>
-              <button class="category-item" data-category="rumawip">
-                <i class="fas fa-map-marker-alt"></i> RUMAWIP
-              </button>
-              <button class="category-item" data-category="ideas">
-                <i class="fas fa-lightbulb"></i> Policy Ideas
-              </button>
-              <button class="category-item" data-category="general">
-                <i class="fas fa-comments"></i> General
-              </button>
->>>>>>> 4d1215ac
             </div>
           </div>
 
-<<<<<<< HEAD
             <!-- Community Stats -->
             <!-- <div class="sidebar-section">
-=======
-          <!-- Community Stats -->
-          <!-- <div class="sidebar-section">
->>>>>>> 4d1215ac
                         <h3>Community Stats</h3>
                         <div class="stats-grid">
                             <div class="stat-item">
@@ -794,7 +411,6 @@
                             </div>
                         </div>
                     </div> -->
-<<<<<<< HEAD
           </aside>
 
           <!-- Main Content -->
@@ -925,6 +541,7 @@
         </div>
       </div>
     </div>
+  </main>
 
     <!-- Utility Functions -->
     <script>
@@ -1025,205 +642,6 @@
         // Simulate loading post detail
         setTimeout(() => {
           content.innerHTML = `
-=======
-        </aside>
-
-        <!-- Main Content -->
-        <div class="main-content">
-          <!-- Filter and Sort -->
-          <div class="content-controls">
-            <div class="filters">
-              <button class="filter-btn active" data-filter="recent">
-                <i class="fas fa-clock"></i> Recent
-              </button>
-              <button class="filter-btn" data-filter="popular">
-                <i class="fas fa-heart"></i> Popular
-              </button>
-              <button class="filter-btn" data-filter="trending">
-                <i class="fas fa-fire"></i> Trending
-              </button>
-            </div>
-            <div class="search-box">
-              <input type="text" placeholder="Search discussions..." id="searchInput">
-              <i class="fas fa-search"></i>
-            </div>
-          </div>
-
-          <!-- Discussion Feed -->
-          <div class="discussion-feed" id="discussionFeed">
-            <!-- Posts will be loaded here -->
-            <div class="loading">Loading discussions...</div>
-          </div>
-
-          <!-- Load More -->
-          <div class="load-more">
-            <button class="btn btn-outline" onclick="loadMorePosts()">
-              <i class="fas fa-plus-circle"></i> Load More Posts
-            </button>
-          </div>
-        </div>
-      </div>
-    </div>
-  </main>
-
-  <!-- New Post Modal -->
-  <div id="newPostModal" class="modal">
-    <div class="modal-content large">
-      <span class="close" onclick="closeModal('newPostModal')">&times;</span>
-      <h2><i class="fas fa-edit"></i> Create New Post</h2>
-      <form id="newPostForm">
-        <div class="form-group">
-          <label for="postTitle">
-            <i class="fas fa-heading"></i> Title
-          </label>
-          <input type="text" id="postTitle" placeholder="What's your housing topic?" required maxlength="200">
-          <small class="form-help">Choose a clear, descriptive title for your post</small>
-        </div>
-        <div class="form-group">
-          <label for="postCategory">
-            <i class="fas fa-tag"></i> Category
-          </label>
-          <select id="postCategory" required>
-            <option value="">Select a category</option>
-            <option value="pr1ma">PR1MA</option>
-            <option value="myfirst">MyFirst Home</option>
-            <option value="ppr">PPR Housing</option>
-            <option value="rumawip">RUMAWIP</option>
-            <option value="ideas">Policy Ideas</option>
-            <option value="general">General Discussion</option>
-          </select>
-          <small class="form-help">Choose the most relevant category for your post</small>
-        </div>
-        <div class="form-group">
-          <label for="postContent">
-            <i class="fas fa-align-left"></i> Content
-          </label>
-          <textarea id="postContent" rows="8"
-            placeholder="Share your thoughts, experiences, or questions about affordable housing in Malaysia..."
-            required maxlength="2000"></textarea>
-          <small class="form-help">Be detailed and helpful. Your experience could help others!</small>
-        </div>
-        <div class="form-actions">
-          <button type="button" class="btn btn-outline" onclick="closeModal('newPostModal')">
-            <i class="fas fa-times"></i> Cancel
-          </button>
-          <button type="submit" class="btn btn-primary">
-            <i class="fas fa-paper-plane"></i> Post Discussion
-          </button>
-        </div>
-      </form>
-    </div>
-  </div>
-
-  <!-- Make sure this modal exists in your community.html -->
-  <!-- Updated Post Detail Modal -->
-  <div id="postDetailModal" class="modal">
-    <div class="modal-content large">
-      <span class="close" onclick="closeModal('postDetailModal')" title="Close">&times;</span>
-      <div id="postDetailContent">
-        <!-- Post detail will be loaded here -->
-        <div class="loading">Loading post details...</div>
-      </div>
-    </div>
-  </div>
-
-  <!-- Utility Functions -->
-  <script>
-    // Modal utility functions
-    function closeModal(modalId) {
-      const modal = document.getElementById(modalId);
-      if (modal) {
-        modal.style.display = 'none';
-        document.body.style.overflow = 'auto';
-      }
-    }
-
-    // Close modal when clicking outside
-    window.onclick = function (event) {
-      const modals = document.querySelectorAll('.modal');
-      modals.forEach(modal => {
-        if (event.target === modal) {
-          modal.style.display = 'none';
-          document.body.style.overflow = 'auto';
-        }
-      });
-    }
-
-    // Close modal with Escape key
-    document.addEventListener('keydown', function (event) {
-      if (event.key === 'Escape') {
-        const openModal = document.querySelector('.modal[style*="block"]');
-        if (openModal) {
-          openModal.style.display = 'none';
-          document.body.style.overflow = 'auto';
-        }
-      }
-    });
-
-    // Form validation helpers
-    function validateForm(formId) {
-      const form = document.getElementById(formId);
-      const inputs = form.querySelectorAll('input[required], textarea[required], select[required]');
-      let isValid = true;
-
-      inputs.forEach(input => {
-        if (!input.value.trim()) {
-          input.classList.add('error');
-          isValid = false;
-        } else {
-          input.classList.remove('error');
-        }
-      });
-
-      return isValid;
-    }
-
-    // Character counter for textareas
-    document.addEventListener('DOMContentLoaded', function () {
-      const textareas = document.querySelectorAll('textarea[maxlength]');
-      textareas.forEach(textarea => {
-        const maxLength = textarea.getAttribute('maxlength');
-        const counter = document.createElement('div');
-        counter.className = 'char-counter';
-        counter.style.cssText = 'text-align: right; font-size: 0.8rem; color: var(--text-secondary); margin-top: 0.25rem;';
-
-        function updateCounter() {
-          const remaining = maxLength - textarea.value.length;
-          counter.textContent = `${remaining} characters remaining`;
-          counter.style.color = remaining < 50 ? '#e74c3c' : 'var(--text-secondary)';
-        }
-
-        textarea.addEventListener('input', updateCounter);
-        textarea.parentNode.appendChild(counter);
-        updateCounter();
-      });
-    });
-  </script>
-
-  <!-- Scripts -->
-  <script src="js/config.js"></script>
-  <script src="js/utils.js"></script>
-  <script src="js/api-service.js"></script>
-  <script type="module" src="js/firebase-config.js"></script>
-  <script type="module" src="js/auth.js"></script>
-  <script type="module" src="js/community.js"></script>
-  <script type="module" src="js/main.js"></script>
-  <script type="module" src="js/comment-fixes.js"></script>
-  <script>
-    function showPostDetail(postId) {
-      // Load post detail in modal
-      const modal = document.getElementById('postDetailModal');
-      const content = document.getElementById('postDetailContent');
-
-      // Show loading
-      content.innerHTML = '<div class="loading">Loading post...</div>';
-      modal.style.display = 'block';
-      document.body.style.overflow = 'hidden';
-
-      // Simulate loading post detail
-      setTimeout(() => {
-        content.innerHTML = `
->>>>>>> 4d1215ac
             <div class="post-detail">
                 <div class="post-header">
                     <div class="post-meta">
@@ -1288,7 +706,6 @@
                 </div>
             </div>
         `;
-<<<<<<< HEAD
         }, 1000);
       }
     </script>
@@ -1335,53 +752,4 @@
       });
     </script>
   </body>
-=======
-      }, 1000);
-    }
-  </script>
-  <!-- Add this script section before the closing body tag -->
-  <script>
-    // Enhanced modal management
-    function closeModal(modalId) {
-      const modal = document.getElementById(modalId);
-      if (modal) {
-        modal.classList.remove('show');
-        setTimeout(() => {
-          modal.style.display = 'none';
-          document.body.style.overflow = 'auto';
-        }, 300);
-      }
-    }
-
-    // Improved click outside to close
-    window.onclick = function (event) {
-      const modals = document.querySelectorAll('.modal');
-      modals.forEach(modal => {
-        if (event.target === modal) {
-          const modalId = modal.id;
-          closeModal(modalId);
-        }
-      });
-    }
-
-    // Enhanced escape key handling
-    document.addEventListener('keydown', function (event) {
-      if (event.key === 'Escape') {
-        const openModal = document.querySelector('.modal.show');
-        if (openModal) {
-          closeModal(openModal.id);
-        }
-      }
-    });
-
-    // Prevent modal content clicks from closing modal
-    document.addEventListener('click', function (event) {
-      if (event.target.closest('.modal-content')) {
-        event.stopPropagation();
-      }
-    });
-  </script>
-</body>
-
->>>>>>> 4d1215ac
 </html>